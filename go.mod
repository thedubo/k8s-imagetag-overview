module versionmonitor-web

go 1.24.0

require (
	gopkg.in/yaml.v2 v2.4.0
	k8s.io/apimachinery v0.34.1
	k8s.io/client-go v0.34.1
)

require (
	github.com/davecgh/go-spew v1.1.1 // indirect
	github.com/emicklei/go-restful/v3 v3.12.2 // indirect
	github.com/fxamacker/cbor/v2 v2.9.0 // indirect
	github.com/go-logr/logr v1.4.2 // indirect
	github.com/go-openapi/jsonpointer v0.21.0 // indirect
	github.com/go-openapi/jsonreference v0.20.2 // indirect
	github.com/go-openapi/swag v0.23.0 // indirect
	github.com/gogo/protobuf v1.3.2 // indirect
	github.com/google/gnostic-models v0.7.0 // indirect
	github.com/google/uuid v1.6.0 // indirect
	github.com/josharian/intern v1.0.0 // indirect
	github.com/json-iterator/go v1.1.12 // indirect
	github.com/mailru/easyjson v0.7.7 // indirect
	github.com/modern-go/concurrent v0.0.0-20180306012644-bacd9c7ef1dd // indirect
	github.com/modern-go/reflect2 v1.0.3-0.20250322232337-35a7c28c31ee // indirect
	github.com/munnerz/goautoneg v0.0.0-20191010083416-a7dc8b61c822 // indirect
<<<<<<< HEAD
	github.com/pkg/errors v0.9.1 // indirect
	github.com/spf13/pflag v1.0.6 // indirect
	github.com/x448/float16 v0.8.4 // indirect
	go.yaml.in/yaml/v2 v2.4.2 // indirect
	go.yaml.in/yaml/v3 v3.0.4 // indirect
	golang.org/x/net v0.38.0 // indirect
	golang.org/x/oauth2 v0.27.0 // indirect
	golang.org/x/sys v0.31.0 // indirect
	golang.org/x/term v0.30.0 // indirect
	golang.org/x/text v0.23.0 // indirect
	golang.org/x/time v0.9.0 // indirect
	google.golang.org/protobuf v1.36.5 // indirect
	gopkg.in/evanphx/json-patch.v4 v4.12.0 // indirect
=======
	github.com/spf13/pflag v1.0.5 // indirect
	golang.org/x/net v0.17.0 // indirect
	golang.org/x/oauth2 v0.8.0 // indirect
	golang.org/x/sys v0.13.0 // indirect
	golang.org/x/term v0.13.0 // indirect
	golang.org/x/text v0.13.0 // indirect
	golang.org/x/time v0.3.0 // indirect
	google.golang.org/appengine v1.6.7 // indirect
	google.golang.org/protobuf v1.33.0 // indirect
>>>>>>> a4618979
	gopkg.in/inf.v0 v0.9.1 // indirect
	gopkg.in/yaml.v3 v3.0.1 // indirect
	k8s.io/api v0.34.1 // indirect
	k8s.io/klog/v2 v2.130.1 // indirect
	k8s.io/kube-openapi v0.0.0-20250710124328-f3f2b991d03b // indirect
	k8s.io/utils v0.0.0-20250604170112-4c0f3b243397 // indirect
	sigs.k8s.io/json v0.0.0-20241014173422-cfa47c3a1cc8 // indirect
	sigs.k8s.io/randfill v1.0.0 // indirect
	sigs.k8s.io/structured-merge-diff/v6 v6.3.0 // indirect
	sigs.k8s.io/yaml v1.6.0 // indirect
)<|MERGE_RESOLUTION|>--- conflicted
+++ resolved
@@ -25,7 +25,6 @@
 	github.com/modern-go/concurrent v0.0.0-20180306012644-bacd9c7ef1dd // indirect
 	github.com/modern-go/reflect2 v1.0.3-0.20250322232337-35a7c28c31ee // indirect
 	github.com/munnerz/goautoneg v0.0.0-20191010083416-a7dc8b61c822 // indirect
-<<<<<<< HEAD
 	github.com/pkg/errors v0.9.1 // indirect
 	github.com/spf13/pflag v1.0.6 // indirect
 	github.com/x448/float16 v0.8.4 // indirect
@@ -39,7 +38,6 @@
 	golang.org/x/time v0.9.0 // indirect
 	google.golang.org/protobuf v1.36.5 // indirect
 	gopkg.in/evanphx/json-patch.v4 v4.12.0 // indirect
-=======
 	github.com/spf13/pflag v1.0.5 // indirect
 	golang.org/x/net v0.17.0 // indirect
 	golang.org/x/oauth2 v0.8.0 // indirect
@@ -49,7 +47,6 @@
 	golang.org/x/time v0.3.0 // indirect
 	google.golang.org/appengine v1.6.7 // indirect
 	google.golang.org/protobuf v1.33.0 // indirect
->>>>>>> a4618979
 	gopkg.in/inf.v0 v0.9.1 // indirect
 	gopkg.in/yaml.v3 v3.0.1 // indirect
 	k8s.io/api v0.34.1 // indirect
