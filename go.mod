module versionmonitor-web

go 1.24.0

require (
	gopkg.in/yaml.v2 v2.4.0
	k8s.io/apimachinery v0.34.1
	k8s.io/client-go v0.28.4
)

require (
	github.com/davecgh/go-spew v1.1.1 // indirect
	github.com/emicklei/go-restful/v3 v3.11.0 // indirect
	github.com/fxamacker/cbor/v2 v2.9.0 // indirect
	github.com/go-logr/logr v1.4.2 // indirect
	github.com/go-openapi/jsonpointer v0.21.0 // indirect
	github.com/go-openapi/jsonreference v0.20.2 // indirect
	github.com/go-openapi/swag v0.23.0 // indirect
	github.com/gogo/protobuf v1.3.2 // indirect
	github.com/golang/protobuf v1.5.3 // indirect
	github.com/google/gnostic-models v0.7.0 // indirect
	github.com/google/uuid v1.6.0 // indirect
	github.com/imdario/mergo v0.3.6 // indirect
	github.com/josharian/intern v1.0.0 // indirect
	github.com/json-iterator/go v1.1.12 // indirect
	github.com/mailru/easyjson v0.7.7 // indirect
	github.com/modern-go/concurrent v0.0.0-20180306012644-bacd9c7ef1dd // indirect
	github.com/modern-go/reflect2 v1.0.3-0.20250322232337-35a7c28c31ee // indirect
	github.com/munnerz/goautoneg v0.0.0-20191010083416-a7dc8b61c822 // indirect
<<<<<<< HEAD
	github.com/spf13/pflag v1.0.6 // indirect
	github.com/x448/float16 v0.8.4 // indirect
	go.yaml.in/yaml/v2 v2.4.2 // indirect
	go.yaml.in/yaml/v3 v3.0.4 // indirect
=======
	github.com/spf13/pflag v1.0.5 // indirect
	golang.org/x/net v0.17.0 // indirect
	golang.org/x/oauth2 v0.27.0 // indirect
	golang.org/x/sys v0.13.0 // indirect
	golang.org/x/term v0.13.0 // indirect
	golang.org/x/text v0.13.0 // indirect
>>>>>>> 202191e0
	golang.org/x/net v0.38.0 // indirect
	golang.org/x/oauth2 v0.8.0 // indirect
	golang.org/x/sys v0.31.0 // indirect
	golang.org/x/term v0.30.0 // indirect
	golang.org/x/text v0.23.0 // indirect
<<<<<<< HEAD
	golang.org/x/time v0.9.0 // indirect
	google.golang.org/appengine v1.6.7 // indirect
	google.golang.org/protobuf v1.36.5 // indirect
=======
	golang.org/x/time v0.3.0 // indirect
	google.golang.org/protobuf v1.33.0 // indirect
>>>>>>> 202191e0
	gopkg.in/inf.v0 v0.9.1 // indirect
	gopkg.in/yaml.v3 v3.0.1 // indirect
	k8s.io/api v0.28.4 // indirect
	k8s.io/klog/v2 v2.130.1 // indirect
	k8s.io/kube-openapi v0.0.0-20250710124328-f3f2b991d03b // indirect
	k8s.io/utils v0.0.0-20250604170112-4c0f3b243397 // indirect
	sigs.k8s.io/json v0.0.0-20241014173422-cfa47c3a1cc8 // indirect
	sigs.k8s.io/randfill v1.0.0 // indirect
	sigs.k8s.io/structured-merge-diff/v4 v4.3.0 // indirect
	sigs.k8s.io/structured-merge-diff/v6 v6.3.0 // indirect
	sigs.k8s.io/yaml v1.6.0 // indirect
)<|MERGE_RESOLUTION|>--- conflicted
+++ resolved
@@ -27,32 +27,23 @@
 	github.com/modern-go/concurrent v0.0.0-20180306012644-bacd9c7ef1dd // indirect
 	github.com/modern-go/reflect2 v1.0.3-0.20250322232337-35a7c28c31ee // indirect
 	github.com/munnerz/goautoneg v0.0.0-20191010083416-a7dc8b61c822 // indirect
-<<<<<<< HEAD
 	github.com/spf13/pflag v1.0.6 // indirect
 	github.com/x448/float16 v0.8.4 // indirect
 	go.yaml.in/yaml/v2 v2.4.2 // indirect
 	go.yaml.in/yaml/v3 v3.0.4 // indirect
-=======
-	github.com/spf13/pflag v1.0.5 // indirect
 	golang.org/x/net v0.17.0 // indirect
 	golang.org/x/oauth2 v0.27.0 // indirect
 	golang.org/x/sys v0.13.0 // indirect
 	golang.org/x/term v0.13.0 // indirect
 	golang.org/x/text v0.13.0 // indirect
->>>>>>> 202191e0
 	golang.org/x/net v0.38.0 // indirect
 	golang.org/x/oauth2 v0.8.0 // indirect
 	golang.org/x/sys v0.31.0 // indirect
 	golang.org/x/term v0.30.0 // indirect
 	golang.org/x/text v0.23.0 // indirect
-<<<<<<< HEAD
 	golang.org/x/time v0.9.0 // indirect
 	google.golang.org/appengine v1.6.7 // indirect
 	google.golang.org/protobuf v1.36.5 // indirect
-=======
-	golang.org/x/time v0.3.0 // indirect
-	google.golang.org/protobuf v1.33.0 // indirect
->>>>>>> 202191e0
 	gopkg.in/inf.v0 v0.9.1 // indirect
 	gopkg.in/yaml.v3 v3.0.1 // indirect
 	k8s.io/api v0.28.4 // indirect
