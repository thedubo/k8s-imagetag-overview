--- conflicted
+++ resolved
@@ -1,10 +1,6 @@
 module versionmonitor-web
 
-<<<<<<< HEAD
 go 1.24.0
-=======
-go 1.23.0
->>>>>>> 39eb66e3
 
 require (
 	gopkg.in/yaml.v2 v2.4.0
